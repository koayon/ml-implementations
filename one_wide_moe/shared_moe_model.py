--- conflicted
+++ resolved
@@ -22,7 +22,7 @@
 from gpt.model import FullKeyValueCache, FullKeyValueCacheTensor
 from gpt.transformer_block import GPT2Block
 from mixture_of_experts.cache import MoECache
-from moet_experiment.group_moe_layer import GroupMoELayer
+from moet_experiment.group_moe_layer import GroupExpertLayer, GroupMoELayer, Router
 from one_wide_moe.one_wide_config import OneWideConfig
 
 config = OneWideConfig()
@@ -46,7 +46,7 @@
         num_experts: int = 8,
         config: OneWideConfig = config,
         share_attention_layers: bool = True,
-        share_moe_layers: bool = False,
+        share_expert_layers: bool = False,
         share_routers: bool = False,
         group_size: int = 1,
     ):
@@ -74,8 +74,8 @@
             for i in range(self.config.num_total_layers):
                 attn_layers[f"attn_layer_{i}"] = AlibiUnidirectionalAttention(hidden_size=config.hidden_size, num_heads=config.num_attn_heads)
 
-        if share_moe_layers:
-            single_moe_layer = GroupMoELayer(num_experts = num_experts, layer_id = f"moe_layer",  ffn_dim_multiplier = ffn_dim_multiplier, group_size = group_size
+        if share_expert_layers:
+            single_moe_layer = GroupExpertLayer(num_experts = num_experts, layer_id = f"moe_layer",  ffn_dim_multiplier = ffn_dim_multiplier, group_size = group_size
                                              )
             moe_layers = OrderedDict(
                 {
@@ -86,15 +86,11 @@
 
         else:
             for i in range(self.config.num_total_layers):
-<<<<<<< HEAD
-                moe_layers[f"ffn_layer_{i}"] = GroupMoELayer(num_experts = num_experts, layer_id = f"moe_layer_{i}",  ffn_dim_multiplier = ffn_dim_multiplier, group_size = group_size
-=======
-                moe_layers[f"moe_layer_{i}"] = GroupMoELayer(num_experts = num_experts, layer_id = f"moe_layer_{i}", router_weights_passed_separately=self.router_weights_passed_separately, ffn_dim_multiplier = ffn_dim_multiplier, group_size = group_size
->>>>>>> 33c99388
+                moe_layers[f"moe_layer_{i}"] = GroupExpertLayer(num_experts = num_experts, layer_id = f"moe_layer_{i}", ffn_dim_multiplier = ffn_dim_multiplier, group_size = group_size
                                              )
 
         if share_routers:
-            single_router = nn.Linear(config.hidden_size, num_experts)
+            single_router = Router(num_experts = num_experts, router_str="linear", config = config)
             routers = OrderedDict(
                 {
                     f"router_{i}": single_router
@@ -102,11 +98,12 @@
                 }
             )
         else:
-            # Leave routers empty
-            pass
-
-        if (not share_moe_layers) and share_routers:
-            raise ValueError("If sharing routers, must also share MoE layers")
+            routers = OrderedDict(
+                {
+                    f"router_{i}": Router(num_experts = num_experts, router_str="linear", config = config)
+                    for i in range(self.config.num_total_layers)
+                }
+            )
 
         # Interleave the attention and ffn layers
         zipped_dicts = zip(attn_layers.items(), moe_layers.items())
@@ -132,14 +129,18 @@
         x: batch seq_length
         """
 
+        batch_size, seq_len = input_ids.shape
+
         # Get token embeddings. Note since we're using ALiBI there are no positional embeddings here
         x = self.token_embedding(input_ids) # batch seq hidden
 
         for idx, layer in self.sequential_layers.named_children():
             if idx.startswith("attn_layer"):
                 x, _attention_cache = layer(x) # batch seq hidden
-            elif self.routers:
-                # For MoE layers, if routers are defined separately
+            else:
+                # MoE layers
+
+                x = rearrange(x, "b s h -> (b s) h")
 
                 # Get the router for this layer
                 router_idx = f'router_{int(idx.split("_")[-1])}'
@@ -147,29 +148,14 @@
                 router.to(device)
 
                 # Get the router weights
-                h = router(x) # batch seq num_experts
-                h = rearrange(h, "b s e -> (b s) e")
+                h = router(x) # (bs) num_experts
 
                 # Pass the router weights to the MoE layer with x
-                x, _cache = layer(x = x, router_weights = h) # batch seq hidden
-            else:
-<<<<<<< HEAD
-                # For MoE layers
-                if self.routers: # If routers are defined separately
-                    router = self.routers[idx]
-                    h = router(x)
-                    x, _cache = layer(x = x, routing_logits = h)
-                else:
-                    # If routers are part of the MoE layer
-                    x, _cache = layer(x)
+                x, _cache = layer(x = x, routing_logits = h, batch_size = batch_size, seq_len = seq_len) # (batch seq) hidden
 
-        z = self.final_norm(x)
-=======
-                # If routers are part of the MoE layer
-                x, _cache = layer(x) # batch seq hidden
+                x = rearrange(x, "(b s) h -> b s h", b = batch_size, s = seq_len)
 
         z = self.final_norm(x) # batch seq hidden
->>>>>>> 33c99388
 
         # Unembed to get logits for each token
         out = self.unembed(z)  # batch seq vocab_size
