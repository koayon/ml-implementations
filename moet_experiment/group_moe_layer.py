from dataclasses import dataclass
from enum import Enum, auto
from typing import Any, Optional, Tuple, Union

import torch as t
from einops import rearrange, repeat
from jaxtyping import Float, Int
from numpy import cumsum
from torch import nn
from torch.nn import functional as F

from general.swiglu_ffn import SwiGLUFFN
from helpers import einsum
from mixture_of_experts.cache import (
    ExpertChoiceFullCache,
    ExpertChoiceLayerCache,
    MoELayerCache,
    TokenChoiceFullCache,
    TokenChoiceLayerCache,
)
from mixture_of_experts.routers import HashRouter
from moet_experiment.moet_config import MoETConfig


class RouterEnums(Enum):
    linear = auto()
    learned = auto()
    hash = auto()
    router_weights_passed_separately = auto()


device = "cuda" if t.cuda.is_available() else "cpu"

# config = MoETConfig()


class Router(nn.Module):
    def __init__(self, *, num_experts: int, router_str: str, config: MoETConfig):
        super().__init__()
        self.config = config

        self.router_enum = RouterEnums[router_str]
        self.router_temperature = config.router_temperature
        self.num_experts = num_experts
        self.hidden_size = config.hidden_size

        if self.router_enum in (RouterEnums.linear, RouterEnums.learned):
            # Define the linear router
            self.linear = nn.Linear(self.hidden_size, self.num_experts)
        elif self.router_enum == RouterEnums.hash:
            # Build the hash router
            assert config.num_experts_hash == self.num_experts
            self.hash_router = HashRouter(
                config=config, num_experts=config.num_experts_hash)
            # self.hash_router.build_random_hash()
        elif self.router_enum == RouterEnums.router_weights_passed_separately:
            # Router will be passed in separately
            pass
        else:
            raise ValueError(
                f"Unknown router {router_str}. Please choose from {RouterEnums._member_names_}")

        self.routing_dropout = nn.Dropout(config.routing_dropout)

    def forward(self, x: t.Tensor, input_tokens: Optional[t.IntTensor] = None) -> t.Tensor:
        """
        Parameters:
        x (t.Tensor): Hidden state input tensor. Shape (bs, hidden_size).
        input_tokens (Optional[t.IntTensor]): Original input tokens required if router_str is "hash". Shape (batch_size, hidden_size).

        Returns:
        t.Tensor: Mapping from input tokens to experts. Shape (batch_size, num_experts).

        Raises:
        AssertionError: If router_str is "hash" and input_tokens is None.
        """

        if self.router_enum == RouterEnums["hash"]:
            assert input_tokens is not None

            input_tokens = rearrange(input_tokens, "b s -> (b s)")
            clean_h = self.hash_router(input_tokens).float()  # bs num_experts
        else:
            clean_h = self.linear(x)  # bs num_experts
            clean_h = self.routing_dropout(clean_h)  # bs num_experts

        # Add gumbel noise to the routing logits to encourage exploration during training
        # self.training is inherited from nn.Module and is set by calling model.train() or model.eval()
        if self.training and (self.router_enum in (RouterEnums.linear, RouterEnums.learned)):
            gumbel_noise = -t.log(-t.log(t.rand_like(clean_h) + 1e-10) + 1e-10)
            h = (clean_h + gumbel_noise) / self.router_temperature
            return h  # bs num_experts
        else:
            return clean_h  # bs num_experts

class GroupMoELayer(nn.Module):
    experts: nn.ModuleList
    up_experts: list[nn.Module]
    down_experts: list[nn.Module]

    def __init__(
        self,
        *,
        num_experts: int,
        layer_id: str,
        router_str: str = "linear",
        router: Optional[Router] = None,
        config: MoETConfig = MoETConfig(),
        group_size: int = 1,
        k: int = 0,  # topk
        c: float = 1.0,  # capacity factor
        ffn_dim_multiplier: int = 4,
        ffn_ratio: float = 2 / 3,
        use_expert_choice: Optional[bool] = None,
    ) -> None:
        super().__init__()

        # Either choose k or set it from the capacity factor (c)
        assert (k > 0) or (c > 0)
        assert num_experts % group_size == 0
        assert router_str in RouterEnums._member_names_

        self.num_experts = num_experts
        self.num_expert_groups = num_experts // group_size
        self.use_expert_choice = use_expert_choice if use_expert_choice is not None else config.use_expert_choice

        self.layer_id = layer_id

        self.hidden_size = config.hidden_size
        self.batch_size = config.batch_size
        self.seq_len = config.max_position_embeddings

        if router:
            # If we've passed in a router then use that
            self.router = router
<<<<<<< HEAD
        else: # Otherwise create a new router
=======
        elif self.router_weights_passed_separately:
            # If we're passing in the router separately then we don't need to create one here
            self.router = None
        else:  # Otherwise create a new router
>>>>>>> 33c99388
            self.router = Router(
                num_experts=num_experts,
                router_str=router_str,
                config=config,
            )

<<<<<<< HEAD

        self.expert_layer = GroupExpertLayer(num_experts = num_experts, layer_id = layer_id, config = config, group_size = group_size, k = k, c = c, ffn_dim_multiplier = ffn_dim_multiplier, ffn_ratio = ffn_ratio, use_expert_choice = use_expert_choice)

    def forward(
        self, x: t.Tensor, input_tokens: Optional[t.Tensor] = None
    ) -> Tuple[t.Tensor, MoELayerCache]:
        """
        For interpretability uses we want to hook and cache G (the top k softmaxed router weights - either over tokens or experts).
        We also want the chosen token/expert indices known as the assignments.

        It may also be interesting to look at S which is the same as G but the full matrix, not restricted to the top k.

        Args:
            x: batch seq hidden_size
            router: hidden_size num_experts
            input_tokens: batch seq, the original input tokens

        Returns:
            x: batch, seq, hidden_size
            MoELayerCache
            Either an ExpertChoiceLayerCache or a TokenChoiceLayerCache depending on the value of self.use_expert_choice
            Contains:
                G: (depends on self.use_expert_choice)
                assignments: (depends on self.use_expert_choice)

                routing_weights: (batch seq) num_experts
                    Also called h. These are the logits used in the loss function.

        """
        batch_size, seq_len, _hidden_size = x.shape
        x = rearrange(x, "b s h -> (b s) h")
        router_weights = self.router(x, input_tokens)  # (b s) num_experts

        y, layer_cache = self.expert_layer(x, router_weights, batch_size = batch_size, seq_len = seq_len) # (b s) hidden_size

        y = rearrange(y, "(batch seq) hidden_size -> batch seq hidden_size", batch=batch_size) # batch seq hidden_size

        return y, layer_cache



class GroupExpertLayer(nn.Module):
    experts: nn.ModuleList
    up_experts: list[nn.Module]
    down_experts: list[nn.Module]

    def __init__(
        self,
        *,
        num_experts: int,
        layer_id: str,
        config: MoETConfig = MoETConfig(),
        group_size: int = 1,
        k: int = 0,  # topk
        c: float = 1.0,  # capacity factor
        ffn_dim_multiplier: int = 4,
        ffn_ratio: float = 2 / 3,
        use_expert_choice: Optional[bool] = None,
    ) -> None:
        super().__init__()

        # Either choose k or set it from the capacity factor (c)
        assert (k > 0) or (c > 0)
        assert num_experts % group_size == 0

        self.num_experts = num_experts
        self.num_expert_groups = num_experts // group_size
        self.use_expert_choice = use_expert_choice if use_expert_choice is not None else config.use_expert_choice

        self.layer_id = layer_id

        self.hidden_size = config.hidden_size
        self.batch_size = config.batch_size
        self.seq_len = config.max_position_embeddings

=======
>>>>>>> 33c99388
        if group_size > 1:

            # Grouped experts
            up_experts = [
                nn.Linear(
                    in_features=self.hidden_size,
                    out_features=int(self.hidden_size *
                                     ffn_dim_multiplier * ffn_ratio),
                )
                for _ in range(self.num_expert_groups)
            ]
            down_experts = [
                nn.Linear(
                    in_features=int(self.hidden_size *
                                    ffn_dim_multiplier * ffn_ratio),
                    out_features=self.hidden_size,
                )
                for _ in range(self.num_experts)
            ]
            silu = nn.SiLU()
            expert_dropout = nn.Dropout(config.expert_dropout)

            experts = []
            for expert_num in range(self.num_experts):
                # group_size experts share the same up layer. Each has a unique down layer.
                expert_group_num = expert_num // group_size
                experts.append(
                    nn.Sequential(
                        up_experts[expert_group_num],
                        silu,
                        down_experts[expert_num],
                        expert_dropout,
                    )
                )
            self.experts = nn.ModuleList(experts)
        else:

            # Regular FFN experts
            expert = SwiGLUFFN(
                in_features=self.hidden_size, dropout=config.expert_dropout
            )
            self.experts = nn.ModuleList(
                [expert for _ in range(self.num_experts)])

        # Use the capacity factor to set k
        if c > 0:
            self.k = self.batch_size * self.seq_len * c // self.num_experts
        else:
            self.k = k

        # print(layer_id, "- k: ", self.k)

    def forward(
        self, x: t.Tensor, router_weights: t.Tensor, batch_size: int, seq_len: int
    ) -> Tuple[t.Tensor, MoELayerCache]:
        """
        For interpretability uses we want to hook and cache G (the top k softmaxed router weights - either over tokens or experts).
        We also want the chosen token/expert indices known as the assignments.

        It may also be interesting to look at S which is the same as G but the full matrix, not restricted to the top k.

        Args:
            x: batch seq hidden_size
            router: hidden_size num_experts
            input_tokens: batch seq, the original input tokens

        Returns:
            x: batch, seq, hidden_size
            MoELayerCache
            Either an ExpertChoiceLayerCache or a TokenChoiceLayerCache depending on the value of self.use_expert_choice
            Contains:
                G: (depends on self.use_expert_choice)
                assignments: (depends on self.use_expert_choice)

                routing_weights: (batch seq) num_experts
                    Also called h. These are the logits used in the loss function.

        """

        bs, _hidden_size = x.shape

        # x = rearrange(x, "b s h -> (b s) h")

<<<<<<< HEAD
        assert router_weights.shape == (bs, self.num_experts)
        h = router_weights # (b s) num_experts
=======
        if router_weights is not None:
            # Use the precomputed router weights if provided
            assert router_weights.shape == (
                batch_size * seq_len, self.num_experts)

            h = router_weights
        else:
            # Get routing weights, h
            assert self.router
            h = self.router(x, input_tokens)  # (b s) num_experts
>>>>>>> 33c99388

        S = t.softmax(h, dim=-1)  # bs num_experts

        if self.use_expert_choice:
            G, chosen_token_index, P = self._expert_choice_routing_matrices(
                S=S, batch_size=batch_size, seq_len=seq_len)

            layer_cache = ExpertChoiceLayerCache(
<<<<<<< HEAD
                    G=G,
                    P = P,
                    token_assignments=chosen_token_index,
                    routing_logits=h,
                )
=======
                G=G,
                P=P,
                token_assignments=chosen_token_index,
                routing_weights=h,
            )
>>>>>>> 33c99388

        else:
            G, chosen_expert_index, P = self._token_choice_routing_matrices(
                S=S, batch_size=batch_size)

            layer_cache = TokenChoiceLayerCache(
                G=G,
                P=P,
                expert_assignments=chosen_expert_index,
                routing_logits=h,
            )

        tokens_for_expert = einsum(
            "bs k expert, bs hidden_size -> expert k hidden_size", P.float(), x
        )  # expert k hidden_size

        # USE EXPERTS
        # forward the relevant tokens through the relevant expert
        E_list = [self.experts[expert_num](tokens_for_expert[expert_num]) for expert_num in range(
            self.num_experts)]  # num_experts list[k hidden_size]

        E = t.stack(E_list, dim=0)  # num_experts k hidden_size

        # Put the results back in the right order with the permutation matrix P and weight them correctly with the routing weights G

        if self.use_expert_choice:
            # P [bs k num_experts]
            # G [k num_experts]
            # E [num_experts k hidden_size]
            y = einsum(
                "bs k expert, k expert, expert k hidden_size -> bs hidden_size", P.float(), G, E)
        else:
            # P [bs k num_experts]
            # G [bs k]
            # E [num_experts k hidden_size]
            y = einsum(
                "bs k expert, bs k, expert k hidden_size -> bs hidden_size", P.float(), G, E)

<<<<<<< HEAD
=======
        y = rearrange(
            y, "(batch seq) hidden_size -> batch seq hidden_size", batch=batch_size)

>>>>>>> 33c99388
        return y, layer_cache

    def _expert_choice_routing_matrices(self, S: Float[t.Tensor, "bs num_experts"], batch_size: int, seq_len: int) -> Tuple[t.Tensor, t.Tensor, t.Tensor]:
        """Expert Choice: Each expert picks the top-k tokens it wants to process. In the moment that we pick the topk across the sequence dimension, we share some information across the time/seq dimension which would be a problem for autoregressive models (it's allowing the model to cheat). This is best used for non-autoregressive models.

        Parameters
        ----------
        S : Float[t.Tensor, "bs num_experts"]
            _description_

        Returns
        -------
        Tuple[t.Tensor, t.Tensor, t.Tensor]
            G, chosen_token_index, P
        """


        bs, _num_experts = S.shape

        # If there aren't enough tokens in the input to select top k, reduce k
        self.k = min(int(self.k), bs)

        G, chosen_token_index = t.topk(
            S, k=self.k, dim=0)  # k num_experts each

        # Select top-k expert, with one-hot vector. P is the permutation matrix
        P: t.Tensor = F.one_hot(
            chosen_token_index, num_classes=bs
        )  # k num_experts bs (one-hot)

        # bs k num_experts
        P = rearrange(P, "k num_experts bs -> bs k num_experts").float()

        return G, chosen_token_index, P

    def _token_choice_routing_matrices(self, S: Float[t.Tensor, "bs num_experts"], batch_size: int) -> Tuple[t.Tensor, t.Tensor, t.Tensor]:
        """We use left-to-right token dropping.

        Token-choice: Each token picks the top-k experts it wants to process it. This is best used for autoregressive models.
        If we balance the experts enough with our load-balancing and set a sufficiently high k, then there is very little information shared across the sequence dimension.
        The only information that can be shared is that a token is dropped.
        Having a high expert dropout rate also helps here (a token doesn't know if it was dropped because of later tokens also wanting that expert or because of the expert dropout rate).
        Another way to mitigate this is to fill up the experts left to right so any dropped tokens are dropped from the end of the sequence and the knowledge that a token was dropped is passed only backwards not forwards in time.

        TODO: Add random token-dropping and Batch Priority Routing (BPR) for inference time.


        Parameters
        ----------
        S : Float[t.Tensor, "bs num_experts"]
            _description_

        Returns
        -------
        Tuple[t.Tensor, t.Tensor, t.Tensor]
            G, chosen_expert_index, P
        """

        # If there aren't enough tokens in the input to select top k, reduce k
        self.k = min(int(self.k), (self.num_experts))

        G, chosen_expert_index = t.topk(S, k=self.k, dim=1)  # bs k each

        # We now need to decide which experts to drop. Eventually this has to be each expert with k tokens so it should be of G should be of shape (expert, k*bs)

        # Select top-k expert, with one-hot vector
        P = F.one_hot(
            chosen_expert_index, num_classes=self.num_experts
        )  # bs k num_experts (one-hot)

        # We want to rearrange P. Currently we have a long line of bs such that we see all of the first batch before we see any of the second batch. We would like to see the first elements from all batches then second elements etc.
        # This means there's less variance in performance depending on where you happen to be within a batch
        P = rearrange(P, "(b s) k num_experts -> (s b) k num_experts",
                      b=batch_size)  # sb k num_experts

        drop_points = self._get_first_drop_point(P=P, k=self.k)

        for expert_num in range(self.num_experts):
            # Set everything after the drop point to 0
            P[drop_points[expert_num]:, :, expert_num] = 0  # sb k num_experts

        # Now P defines a permutation matrix where each expert gets at most k tokens.

        # Rearrange P back to the usual shape
        P = rearrange(P, "(s b) k num_experts -> (b s) k num_experts",
                      b=batch_size)  # bs k num_experts

        return G, chosen_expert_index, P

    @staticmethod
    def _get_first_drop_point(P: t.Tensor, k: int) -> Int[t.Tensor, "num_experts"]:
        """_summary_

        Parameters
        ----------
        P : t.Tensor
            Permutation matrix [sb k num_experts]
        k : int
            Maximum number of experts per token
        batch_size: int
            Batch size
        seq_len: int
            Current sequence length

        Returns
        -------
        t.Tensor
        Drop points: The number of tokens after which each expert is full and drops any later tokens
        """

        tokens_per_expert = t.sum(P, dim=1)  # sb num_experts

        cumsum_tokens_per_expert = t.cumsum(
            tokens_per_expert, dim=0)  # sb num_experts
        cumsum_tokens_per_expert = rearrange(
            cumsum_tokens_per_expert, "sb num_experts -> num_experts sb")
        # All the indices where we need to drop
        indices = t.nonzero(cumsum_tokens_per_expert >= k)

        # Intialise drop_points as -1s for each expert (no dropping)
        drop_points = t.full((cumsum_tokens_per_expert.shape[0],), -1)

        for expert_num, token_num in indices:
            # If cycling through the points we're needing to drop we see an expert that doesn't have a drop point set yet then set it
            if drop_points[expert_num] == -1:
                drop_points[expert_num] = token_num

        return drop_points  # num_experts


def main():
    expert_layer = GroupMoELayer(
        k=2,
        layer_id="expert-layer-1",
        num_experts=4,
        router_str="linear",
    )

    x = t.rand(size=(3, 4, 16))  # batch seq hidden_size

    y, cache = expert_layer(x, cache={})
    print(cache)


if __name__ == "__main__":
    main()<|MERGE_RESOLUTION|>--- conflicted
+++ resolved
@@ -20,6 +20,7 @@
 )
 from mixture_of_experts.routers import HashRouter
 from moet_experiment.moet_config import MoETConfig
+from one_wide_moe.one_wide_config import OneWideConfig
 
 
 class RouterEnums(Enum):
@@ -35,7 +36,7 @@
 
 
 class Router(nn.Module):
-    def __init__(self, *, num_experts: int, router_str: str, config: MoETConfig):
+    def __init__(self, *, num_experts: int, router_str: str, config: Union[MoETConfig, OneWideConfig]):
         super().__init__()
         self.config = config
 
@@ -48,6 +49,7 @@
             # Define the linear router
             self.linear = nn.Linear(self.hidden_size, self.num_experts)
         elif self.router_enum == RouterEnums.hash:
+            assert isinstance(config, MoETConfig)
             # Build the hash router
             assert config.num_experts_hash == self.num_experts
             self.hash_router = HashRouter(
@@ -91,7 +93,7 @@
             h = (clean_h + gumbel_noise) / self.router_temperature
             return h  # bs num_experts
         else:
-            return clean_h  # bs num_experts
+            return clean_h # bs num_experts
 
 class GroupMoELayer(nn.Module):
     experts: nn.ModuleList
@@ -133,21 +135,13 @@
         if router:
             # If we've passed in a router then use that
             self.router = router
-<<<<<<< HEAD
         else: # Otherwise create a new router
-=======
-        elif self.router_weights_passed_separately:
-            # If we're passing in the router separately then we don't need to create one here
-            self.router = None
-        else:  # Otherwise create a new router
->>>>>>> 33c99388
             self.router = Router(
                 num_experts=num_experts,
                 router_str=router_str,
                 config=config,
             )
 
-<<<<<<< HEAD
 
         self.expert_layer = GroupExpertLayer(num_experts = num_experts, layer_id = layer_id, config = config, group_size = group_size, k = k, c = c, ffn_dim_multiplier = ffn_dim_multiplier, ffn_ratio = ffn_ratio, use_expert_choice = use_expert_choice)
 
@@ -179,9 +173,9 @@
         """
         batch_size, seq_len, _hidden_size = x.shape
         x = rearrange(x, "b s h -> (b s) h")
-        router_weights = self.router(x, input_tokens)  # (b s) num_experts
-
-        y, layer_cache = self.expert_layer(x, router_weights, batch_size = batch_size, seq_len = seq_len) # (b s) hidden_size
+        routing_logits = self.router(x, input_tokens)  # (b s) num_experts
+
+        y, layer_cache = self.expert_layer(x = x, routing_logits = routing_logits, batch_size = batch_size, seq_len = seq_len) # (b s) hidden_size
 
         y = rearrange(y, "(batch seq) hidden_size -> batch seq hidden_size", batch=batch_size) # batch seq hidden_size
 
@@ -223,8 +217,6 @@
         self.batch_size = config.batch_size
         self.seq_len = config.max_position_embeddings
 
-=======
->>>>>>> 33c99388
         if group_size > 1:
 
             # Grouped experts
@@ -278,7 +270,7 @@
         # print(layer_id, "- k: ", self.k)
 
     def forward(
-        self, x: t.Tensor, router_weights: t.Tensor, batch_size: int, seq_len: int
+        self, x: t.Tensor, routing_logits: t.Tensor, batch_size: int, seq_len: int
     ) -> Tuple[t.Tensor, MoELayerCache]:
         """
         For interpretability uses we want to hook and cache G (the top k softmaxed router weights - either over tokens or experts).
@@ -308,21 +300,8 @@
 
         # x = rearrange(x, "b s h -> (b s) h")
 
-<<<<<<< HEAD
-        assert router_weights.shape == (bs, self.num_experts)
-        h = router_weights # (b s) num_experts
-=======
-        if router_weights is not None:
-            # Use the precomputed router weights if provided
-            assert router_weights.shape == (
-                batch_size * seq_len, self.num_experts)
-
-            h = router_weights
-        else:
-            # Get routing weights, h
-            assert self.router
-            h = self.router(x, input_tokens)  # (b s) num_experts
->>>>>>> 33c99388
+        assert routing_logits.shape == (bs, self.num_experts)
+        h = routing_logits # (b s) num_experts
 
         S = t.softmax(h, dim=-1)  # bs num_experts
 
@@ -331,19 +310,11 @@
                 S=S, batch_size=batch_size, seq_len=seq_len)
 
             layer_cache = ExpertChoiceLayerCache(
-<<<<<<< HEAD
                     G=G,
                     P = P,
                     token_assignments=chosen_token_index,
                     routing_logits=h,
                 )
-=======
-                G=G,
-                P=P,
-                token_assignments=chosen_token_index,
-                routing_weights=h,
-            )
->>>>>>> 33c99388
 
         else:
             G, chosen_expert_index, P = self._token_choice_routing_matrices(
@@ -382,12 +353,6 @@
             y = einsum(
                 "bs k expert, bs k, expert k hidden_size -> bs hidden_size", P.float(), G, E)
 
-<<<<<<< HEAD
-=======
-        y = rearrange(
-            y, "(batch seq) hidden_size -> batch seq hidden_size", batch=batch_size)
-
->>>>>>> 33c99388
         return y, layer_cache
 
     def _expert_choice_routing_matrices(self, S: Float[t.Tensor, "bs num_experts"], batch_size: int, seq_len: int) -> Tuple[t.Tensor, t.Tensor, t.Tensor]:
